/*
Copyright 2013-present Barefoot Networks, Inc.

Licensed under the Apache License, Version 2.0 (the "License");
you may not use this file except in compliance with the License.
You may obtain a copy of the License at

    http://www.apache.org/licenses/LICENSE-2.0

Unless required by applicable law or agreed to in writing, software
distributed under the License is distributed on an "AS IS" BASIS,
WITHOUT WARRANTIES OR CONDITIONS OF ANY KIND, either express or implied.
See the License for the specific language governing permissions and
limitations under the License.
*/

%{ /* -*-C++-*- */
// some of these includes are needed by lex-generated file
// which is #included below (p4-lex.c)

#include <assert.h>
#include <limits.h>
#include <stdlib.h>
#include <stdarg.h>
#include <string.h>

#include <iostream>
#include <map>
#include <cerrno>

#include "lib/null.h"
#include "lib/error.h"
#include "lib/cstring.h"
#include "lib/gmputil.h"
#include "frontends/p4-14/p4-14-parse.h"
#include "lib/exceptions.h"
#include "lib/source_file.h"
#include "frontends/p4/symbol_table.h"
#include "frontends/common/constantParsing.h"

#undef PACKAGE  // autoconf wants to define this macro that we want to use as a token

#ifndef YYDEBUG
#define YYDEBUG 1
#endif

#define YYLTYPE Util::SourceInfo
#define YYLLOC_DEFAULT(Cur, Rhs, N)                                     \
    ((Cur) = (N) ? YYRHSLOC(Rhs, 1) + YYRHSLOC(Rhs, N)                  \
                 : Util::SourceInfo(YYRHSLOC(Rhs, 0).getEnd()))

// Program IR built here
static IR::IndexedVector<IR::Node> *declarations;
static void yyerror(const char *fmt, ...);
static void checkShift(Util::SourceInfo f, Util::SourceInfo r);

static Util::ProgramStructure structure;

namespace {  // anonymous namespace
static int yylex();

%}

%union {
    YYSTYPE() {}
    IR::IndexedVector<IR::Type_Var>       *nm;
    IR::IndexedVector<IR::Parameter>      *params;
    IR::IndexedVector<IR::StatOrDecl>     *statOrDecls;
    IR::IndexedVector<IR::Declaration>    *decls;
    IR::IndexedVector<IR::ParserState>    *parserStates;
    IR::IndexedVector<IR::StructField>    *structFields;
    IR::IndexedVector<IR::TableProperty>  *properties;
    IR::IndexedVector<IR::Declaration_ID> *ids;
    IR::IndexedVector<IR::ActionListElement> *actions;
    IR::Vector<IR::Annotation>  *annoVec;
    IR::Vector<IR::Expression>  *exprs;
    IR::Vector<IR::SelectCase>  *selectCases;
    IR::Vector<IR::SwitchCase>  *switchCases;
    IR::Vector<IR::Type>        *types;
    IR::Vector<IR::Method>      *methods;
    IR::Vector<IR::KeyElement>  *keyElements;
    IR::ID*                     id;
    cstring                     str;
    bool                        b;
    const IR::Type              *TypePtr;
    IR::Node                    *Node;
    IR::Annotations             *annos;
    IR::StringLiteral           *strlit;
    IR::ActionListElement       *ActionListElement;
    IR::Annotation              *Annotation;
    IR::BlockStatement          *BlockStatement;
    IR::Constant                *Constant;
    IR::Declaration             *Declaration;
    IR::Direction               dir;
    IR::Expression              *Expression;
    IR::IDeclaration            *decl;
    IR::KeyElement              *KeyElement;
    IR::Method                  *Method;
    IR::Function                *Function;
    IR::Parameter               *Parameter;
    IR::ParserState             *ParserState;
    IR::PathPrefix              *PathPrefix;
    IR::SelectCase              *SelectCase;
    IR::Statement               *Statement;
    IR::StatOrDecl              *StatOrDecl;
    IR::StructField             *StructField;
    IR::SwitchCase              *SwitchCase;
    IR::TableProperty           *TableProperty;
    IR::Type_Control            *Type_Control;
    IR::Type_Declaration        *Type_Declaration;
    IR::Type_Name               *Type_Name;
    IR::TypeParameters          *TypeParameters;
    IR::Type_Parser             *Type_Parser;
}

%token      LE GE SHL AND OR NE EQ
%token      TRUE FALSE THIS
%token      ABSTRACT ACTION ACTIONS APPLY BOOL BIT CONST CONTROL DATA
            DEFAULT DONTCARE ELSE ENUM T_ERROR  // There is an ERROR macro elsewhere
            EXIT EXTERN HEADER HEADER_UNION IF IN INOUT INT KEY MASK SELECT MATCH_KIND OUT
            PACKAGE PARSER RANGE RETURN STATE STRUCT SWITCH TABLE TRANSITION
            TUPLE TYPEDEF VARBIT VOID
%token<str> IDENTIFIER TYPE NAMESPACE STRING_LITERAL
%token<Constant>  INTEGER

%type<id>               name nonTypeName
%type<dir>              direction
%type<nm>               typeParameterList
%type<TypeParameters>   optTypeParameters
%type<Expression>       expression lvalue
                        keysetExpression selectExpression stateExpression optInitializer initializer
                        argument simpleKeysetExpression transitionStatement switchLabel
%type<PathPrefix>       pathPrefix relativePathPrefix nonEmptyRelativePathPrefix
%type<TypePtr>          baseType typeOrVoid specializedType headerStackType typeRef tupleType typeArg
%type<Type_Name>        typeName
%type<Parameter>        parameter
%type<annos>            optAnnotations
%type<annoVec>          annotations
%type<Annotation>       annotation
%type<params>           parameterList nonEmptyParameterList optConstructorParameters
%type<exprs>            argumentList nonEmptyArgList expressionList simpleExpressionList
                        tupleKeysetExpression
%type<ids>              identifierList
%type<SelectCase>       selectCase
%type<selectCases>      selectCaseList
%type<Statement>        statement emptyStatement returnStatement switchStatement exitStatement
                        assignmentOrMethodCallStatement conditionalStatement
%type<BlockStatement>   blockStatement controlBody objInitializer
%type<StatOrDecl>       statementOrDeclaration parserStatement
%type<statOrDecls>      objDeclarations statOrDeclList parserStatements
%type<SwitchCase>       switchCase
%type<switchCases>      switchCases
%type<types>            typeArgumentList
%type<ParserState>      parserState
%type<parserStates>     parserStates
%type<Declaration>      constantDeclaration actionDeclaration variableDeclaration
                        instantiation functionDeclaration objDeclaration
                        tableDeclaration controlLocalDeclaration parserLocalElement
%type<Type_Declaration> headerTypeDeclaration structTypeDeclaration headerUnionDeclaration
                        derivedTypeDeclaration parserDeclaration
                        controlDeclaration enumDeclaration typedefDeclaration
                        packageTypeDeclaration typeDeclaration
%type<Node>             errorDeclaration declaration externDeclaration matchKindDeclaration
%type<Type_Parser>      parserTypeDeclaration
%type<Type_Control>     controlTypeDeclaration
%type<decls>            parserLocalElements controlLocalDeclarations
%type<StructField>      structField
%type<structFields>     structFieldList
%type<Method>           methodPrototype functionPrototype
%type<methods>          methodPrototypes
%type<TableProperty>    tableProperty
%type<properties>       tablePropertyList
%type<KeyElement>       keyElement
%type<keyElements>      keyElementList
%type<ActionListElement> actionRef
%type<actions>          actionList

%error-verbose
%locations

%left ','
%nonassoc '?'
%nonassoc ':'
%left OR
%left AND
%left '|'
%left '^'
%left '&'
%left EQ NE
%left '<' '>' LE GE
%left SHL
%left PP
%left '+' '-'
%left '*' '/' '%'
%right PREFIX
%nonassoc ']' '(' '['
%left '.'

%right THEN ELSE /* THEN is a fake token */

%{
static void
symbol_print(FILE* file, int type, YYSTYPE value)
{
    switch (type)
    {
    case IDENTIFIER:
    case DONTCARE:
    case TYPE:
    case NAMESPACE:
        fprintf(file, "%s", value.str.c_str());
    default:
        break;
    }
}

#define YYPRINT(file, type, value)   symbol_print(file, type, value)
%}

%%

/*
   This grammar may look weird in some places, but a lot of effort was
   put into eliminating conflics.  This sometimes required having the
   grammar be more lenient than necessary.  Moreover, the grammar is
   context-sensitive, and it needs some rudiments of type information
   to properly perform parsing.  This is done with the help of the
   "structure" object, which keeps track which identifiers represent
   types, and which represent namespaces.
*/

input
    : /* epsilon */
    | input declaration       { declarations->push_back($2->getNode()); }
    | input ';'               {}   // empty declaration
    ;

declaration
    : constantDeclaration     { $$ = $1; }
    | externDeclaration       { $$ = $1; }
    | actionDeclaration       { $$ = $1; }
    | parserDeclaration       { $$ = $1; }
    | typeDeclaration         { $$ = $1; }
    | controlDeclaration      { $$ = $1; }
    | instantiation           { $$ = $1; }
    | errorDeclaration        { $$ = $1; }
    | matchKindDeclaration    { $$ = $1; }
    ;

<<<<<<< HEAD
name
    : IDENTIFIER  { $$ = new IR::ID(@1, $1, $1); }
    | APPLY       { $$ = new IR::ID(@1, "apply", "apply"); }
    | KEY         { $$ = new IR::ID(@1, "key", "key"); }
    | ACTIONS     { $$ = new IR::ID(@1, "actions", "actions"); }
    | STATE       { $$ = new IR::ID(@1, "state", "state"); }
=======
nonTypeName
    : IDENTIFIER  { $$ = new IR::ID(@1, $1); }
    | APPLY       { $$ = new IR::ID(@1, "apply"); }
    | KEY         { $$ = new IR::ID(@1, "key"); }
    | ACTIONS     { $$ = new IR::ID(@1, "actions"); }
    | STATE       { $$ = new IR::ID(@1, "state"); }
>>>>>>> 59d09fc9
    ;

name
    : nonTypeName
    | TYPE      { $$ = new IR::ID(@1, $1); }
    | NAMESPACE { $$ = new IR::ID(@1, $1); }
    ;

optAnnotations
    : /* empty */ { $$ = IR::Annotations::empty; }
    | annotations { $$ = new IR::Annotations(@1, $1); }
    ;

annotations
    : annotation  { $$ = new IR::Vector<IR::Annotation>(); $$->push_back($1); }
    | annotations annotation { $$ = $1; $$->push_back($2); }
    ;

annotation
    : '@' name                        { $$ = new IR::Annotation(@1, *$2, nullptr); }
    | '@' name '(' expression ')'     { $$ = new IR::Annotation(@1, *$2, $4); }
    ;

parameterList
    : /* empty */                        { $$ = new IR::IndexedVector<IR::Parameter>(); }
    | nonEmptyParameterList              { $$ = $1; }
    ;

nonEmptyParameterList
    : parameter                           { $$ = new IR::IndexedVector<IR::Parameter>();
                                            $$->push_back($1); }
    | nonEmptyParameterList ',' parameter { $$ = $1; $$->push_back($3); }
    ;

parameter
    : optAnnotations direction typeRef name { $$ = new IR::Parameter(@4, *$4, $1, $2, $3); }
    ;

direction
    : IN           { $$ = IR::Direction::In; }
    | OUT          { $$ = IR::Direction::Out; }
    | INOUT        { $$ = IR::Direction::InOut; }
    | /* empty */  { $$ = IR::Direction::None; }
    ;

packageTypeDeclaration
    : optAnnotations PACKAGE name { structure.pushContainerType(*$3, false); }
      optTypeParameters { structure.declareTypes($5->parameters); }
      '(' parameterList ')'                { auto pl = new IR::ParameterList(@8, $8);
                                             $$ = new IR::Type_Package(@3, *$3, $1, $5, pl); }
    ;

instantiation
      : annotations typeRef '(' argumentList ')' name ';'
                     { $$ = new IR::Declaration_Instance(@6, *$6, new IR::Annotations($1),
                                                         $2, $4, nullptr); }
      | typeRef '(' argumentList ')' name ';'
                     { $$ = new IR::Declaration_Instance(@5, *$5, IR::Annotations::empty,
                                                         $1, $3, nullptr); }
      | annotations typeRef '(' argumentList ')' name '=' objInitializer ';'
                     { $$ = new IR::Declaration_Instance(@6, *$6, new IR::Annotations($1),
                                                         $2, $4, $8); }
      | typeRef '(' argumentList ')' name '=' objInitializer ';'
                     { $$ = new IR::Declaration_Instance(@5, *$5, IR::Annotations::empty,
                                                         $1, $3, $7); }
    ;

/* experimental */
objInitializer
    : '{' objDeclarations '}'  { $$ = new IR::BlockStatement(@1+@3, IR::Annotations::empty, $2); }
    ;

objDeclarations
    : /* empty */              { $$ = new IR::IndexedVector<IR::StatOrDecl>(); }
    | objDeclarations objDeclaration { $$ = $1; $1->push_back($2); }
    ;

objDeclaration
    : functionDeclaration      { $$ = $1; }
    | instantiation            { $$ = $1; }
    ;

optConstructorParameters
    : /* empty */              { $$ = new IR::IndexedVector<IR::Parameter>(); }
    | '(' parameterList ')'    { $$ = $2; }
    ;

pathPrefix
    : '.' { structure.startAbsolutePath(); } relativePathPrefix
                               { structure.clearPath(); $$ = $3; $$->setAbsolute(); }
    | { structure.startRelativePath(); } nonEmptyRelativePathPrefix
                               { structure.clearPath(); $$ = $2; }
    ;

relativePathPrefix
    : /* empty */ { $$ = new IR::PathPrefix(); }
    | relativePathPrefix NAMESPACE '.' { structure.pathAppendNamespace($2);
                                         $$ = new IR::PathPrefix(@1 + @3, $1, IR::ID(@2, $2, $2)); }
    ;

nonEmptyRelativePathPrefix
    : relativePathPrefix NAMESPACE '.' { structure.pathAppendNamespace($2);
                                         $$ = new IR::PathPrefix(@1 + @3, $1, IR::ID(@2, $2, $2)); }
    ;

/**************************** PARSER ******************************/

parserDeclaration
    : parserTypeDeclaration optConstructorParameters
      '{' parserLocalElements parserStates '}'
                             { structure.pop();
                               auto pl = new IR::ParameterList(@2, $2);
                               $$ = new IR::P4Parser($1->name.srcInfo, $1->name,
                                                     $1, pl, $4, $5);}
    ;

parserLocalElements
    : /* empty */                     { $$ = new IR::IndexedVector<IR::Declaration>(); }
    | parserLocalElements parserLocalElement { $$ = $1; $$->push_back($2); }
    ;

parserLocalElement
    : constantDeclaration             { $$ = $1; }
    | instantiation                   { $$ = $1; }
    | variableDeclaration             { $$ = $1; }
    ;

parserTypeDeclaration
    : optAnnotations PARSER name      { structure.pushContainerType(*$3, false); }
                            optTypeParameters { structure.declareTypes($5->parameters); }
                            '(' parameterList ')'
                                      { auto pl = new IR::ParameterList(@8, $8);
                                        $$ = new IR::Type_Parser(@3, *$3, $1, $5, pl); }
    ;

parserStates
    : parserState                     { $$ = new IR::IndexedVector<IR::ParserState>();
                                        $$->push_back($1); }
    | parserStates parserState        { $$ = $1; $$->push_back($2); }
    ;

parserState
    : optAnnotations STATE name '{' parserStatements transitionStatement '}'
                                      { $$ = new IR::ParserState(@3, *$3, $1, $5, $6); }
    ;

parserStatements
    : /* empty */                     { $$ = new IR::IndexedVector<IR::StatOrDecl>(); }
    | parserStatements parserStatement { $$ = $1; $1->push_back($2); }
    ;

parserStatement
    : assignmentOrMethodCallStatement { $$ = $1; }
    | variableDeclaration             { $$ = $1; }
    ;

transitionStatement
    : /* empty */                 { $$ = nullptr; }
    | TRANSITION stateExpression  { $$ = $2; }
    ;

stateExpression
    : name ';'   { $$ = new IR::PathExpression(*$1); }
    | selectExpression  { $$ = $1; }
    ;

selectExpression
    : SELECT '(' expressionList ')' '{' selectCaseList '}'
                              { $$ = new IR::SelectExpression(@1 + @7,
                                      new IR::ListExpression(@3, $3), std::move(*$6)); }
    ;

selectCaseList
    : selectCase                 { $$ = new IR::Vector<IR::SelectCase>(); $$->push_back($1); }
    | selectCaseList selectCase  { $$ = $1; $$->push_back($2); }
    ;

selectCase
    : keysetExpression ':' name ';' { auto expr = new IR::PathExpression(*$3);
                                      $$ = new IR::SelectCase(@1 + @3, $1, expr); }
    ;

keysetExpression
    : tupleKeysetExpression     { $$ = new IR::ListExpression(@1, $1); }
    | simpleKeysetExpression    { $$ = $1; }
    ;

tupleKeysetExpression
    /* at least two elements in the tuple */
    : '(' simpleKeysetExpression ',' simpleExpressionList ')'
                                { $$ = $4; $4->insert($4->begin(), $2); }
    ;

simpleExpressionList
    : simpleKeysetExpression { $$ = new IR::Vector<IR::Expression>(); $$->push_back($1); }
    | simpleExpressionList ',' simpleKeysetExpression { $$ = $1; $$->push_back($3); }
    ;

simpleKeysetExpression
    : expression                  { $$ = $1; }
    | expression MASK expression  { $$ = new IR::Mask(@1 + @3, $1, $3); }
    | expression RANGE expression { $$ = new IR::Range(@1 + @3, $1, $3); }
    | DEFAULT                     { $$ = new IR::DefaultExpression(@1); }
    ;

/*************************** CONTROL ************************/

controlDeclaration
    : controlTypeDeclaration optConstructorParameters
      '{' controlLocalDeclarations APPLY controlBody '}'
                            { structure.pop();
                              auto pl = new IR::ParameterList(@2, $2);
                              $$ = new IR::P4Control($1->name.srcInfo, $1->name, $1, pl, $4, $6); }
    ;

controlTypeDeclaration
    : optAnnotations CONTROL name { structure.pushContainerType(*$3, false); }
                            optTypeParameters { structure.declareTypes($5->parameters); }
                            '(' parameterList ')'
                              { auto pl = new IR::ParameterList(@8, $8);
                                $$ = new IR::Type_Control(@3, *$3, $1, $5, pl); }
    ;

controlLocalDeclarations
    : /* empty */               { $$ = new IR::IndexedVector<IR::Declaration>(); }
    | controlLocalDeclarations controlLocalDeclaration { $$ = $1; $$->push_back($2); }
    ;

controlLocalDeclaration
    : constantDeclaration      { $$ = $1; }
    | actionDeclaration        { $$ = $1; }
    | tableDeclaration         { $$ = $1; }
    | instantiation            { $$ = $1; }
    | variableDeclaration      { $$ = $1; }
    ;

controlBody
    : blockStatement { $$ = $1; }
    ;

/*************************** EXTERN *************************/

externDeclaration
    : EXTERN nonTypeName { structure.pushContainerType(*$2, true); }
                            optTypeParameters { structure.declareTypes($4->parameters); }
                            '{' methodPrototypes '}'
                                       { structure.pop();
                                         $$ = new IR::Type_Extern(@2, *$2, $4, $7); }
    | EXTERN functionPrototype ';'     { $$ = $2; }
    ;

methodPrototypes
    : /* empty */                      { $$ = new IR::Vector<IR::Method>(); }
    | methodPrototypes methodPrototype { $$ = $1; $1->push_back($2); }
    ;

functionPrototype
    : typeOrVoid name optTypeParameters { structure.pushNamespace("", @2, false);
                     structure.declareTypes($3->parameters); }
                     '(' parameterList ')' { structure.pop(); }
                                        { auto params = new IR::ParameterList(@6, $6);
                                          auto mt = new IR::Type_Method(@2, $3, $1, params);
                                          $$ = new IR::Method(@2, *$2, mt, false); }
    ;

methodPrototype
    : functionPrototype ';' { $$ = $1; }
    | ABSTRACT functionPrototype ';' { $$ = $2; $$->setAbstract(); }
    | TYPE optTypeParameters { structure.pushNamespace("", @1, false);
                     structure.declareTypes($2->parameters); }  // constructor
                     '(' parameterList ')' ';'               { structure.pop(); }
                                        { auto par = new IR::ParameterList(@5, $5);
                                          auto mt = new IR::Type_Method(@1, $2, nullptr, par);
                                          $$ = new IR::Method(@1, IR::ID(@1, $1, $1), mt, false); }
    ;

/************************** TYPES ****************************/

typeRef
    : baseType                         { $$ = $1; }
    | typeName                         { $$ = $1; }
    | specializedType                  { $$ = $1; }
    | headerStackType                  { $$ = $1; }
    | tupleType                        { $$ = $1; }
    ;

typeName
    : TYPE                        { $$ = new IR::Type_Name(@1, new IR::Path(IR::ID(@1, $1, $1))); }
    | pathPrefix TYPE             { $$ = new IR::Type_Name(@1, new IR::Path($1, IR::ID(@2, $2, $2))); }
    ;

tupleType
    : TUPLE '<' typeArgumentList '>'   { $$ = new IR::Type_Tuple(@1+@4, $3); }
    ;

headerStackType
    : typeName '[' expression ']'      { $$ = new IR::Type_Stack(@1+@4, $1, $3); }
    ;

specializedType
    : pathPrefix TYPE '<' typeArgumentList '>'
                                       { auto id = IR::ID(@2, $2, $2);
                                         auto type = new IR::Type_Name(@1, new IR::Path($1, id));
                                         $$ = new IR::Type_Specialized(@1 + @5, type, $4); }
    | TYPE '<' typeArgumentList '>'    { auto id = IR::ID(@1, $1, $1);
                                         auto type = new IR::Type_Name(@1, new IR::Path(id));
                                         $$ = new IR::Type_Specialized(@1 + @4, type, $3); }
    ;

baseType
    : BOOL                             { $$ = IR::Type_Boolean::get(); }
    | T_ERROR                          { $$ = IR::Type_Error::get(); }
    | BIT                              { $$ = IR::Type::Bits::get(@1, 1); }
    | BIT '<' INTEGER '>'              { $$ = IR::Type::Bits::get(@3, $3->asInt(), false); }
    | INT '<' INTEGER '>'              { $$ = IR::Type::Bits::get(@3, $3->asInt(), true); }
    | VARBIT '<' INTEGER '>'           { $$ = IR::Type::Varbits::get(@3, $3->asInt()); }
    ;

typeOrVoid
    : typeRef                          { $$ = $1; }
    | VOID                             { $$ = IR::Type_Void::get(); }
    | nonTypeName                      { $$ = new IR::Type_Name(@1, new IR::Path(*$1)); }
                      // This is necessary because template arguments may introduce the return type
    ;

optTypeParameters
    : /* empty */                  { $$ = new IR::TypeParameters(); }
    | '<' typeParameterList '>'    { $$ = new IR::TypeParameters(@1+@3, $2); }
    ;

typeParameterList
    : nonTypeName                      { $$ = new IR::IndexedVector<IR::Type_Var>();
                                         $$->push_back(new IR::Type_Var(@1, *$1)); }
    | typeParameterList ',' nonTypeName { ($$=$1)->push_back(new IR::Type_Var(@3, *$3)); }
    ;

typeArg
    : typeRef                          { $$ = $1; }
    | DONTCARE                         { $$ = IR::Type_Dontcare::get(); }
    ;

typeArgumentList
    : typeArg                          { $$ = new IR::Vector<IR::Type>(); $$->push_back($1); }
    | typeArgumentList ',' typeArg     { $$ = $1; $$->push_back($3); }
    ;

typeDeclaration
    : derivedTypeDeclaration           { $$ = $1; }
    | typedefDeclaration ';'           { $$ = $1; }
    | parserTypeDeclaration ';'        { structure.pop(); $$ = $1; }
    | controlTypeDeclaration ';'       { structure.pop(); $$ = $1; }
    | packageTypeDeclaration ';'       { structure.pop(); $$ = $1; }
    ;

derivedTypeDeclaration
    : headerTypeDeclaration            { $$ = $1; }
    | headerUnionDeclaration           { $$ = $1; }
    | structTypeDeclaration            { $$ = $1; }
    | enumDeclaration                  { $$ = $1; }
    ;

headerTypeDeclaration
    : optAnnotations HEADER name       { structure.declareType(*$3); } '{' structFieldList '}'
                                       { $$ = new IR::Type_Header(@3, *$3, $1, $6); }
    ;

structTypeDeclaration
    : optAnnotations STRUCT name       { structure.declareType(*$3); } '{' structFieldList '}'
                                       { $$ = new IR::Type_Struct(@3, *$3, $1, $6); }
    ;

headerUnionDeclaration
    : optAnnotations HEADER_UNION name { structure.declareType(*$3); }
      '{' structFieldList '}'          { $$ = new IR::Type_Union(@3, *$3, $1, $6); }
    ;

structFieldList
    : /* empty */                      { $$ = new IR::IndexedVector<IR::StructField>(); }
    | structFieldList structField      { $$ = $1; $1->push_back($2); }
    ;

structField
    : optAnnotations typeRef name ';'  { $$ = new IR::StructField(@3, *$3, $1, $2); }
<<<<<<< HEAD
    | optAnnotations typeRef TYPE ';'  { $$ = new IR::StructField(@3, IR::ID(@3, $3, $3), $1, $2); }
=======
>>>>>>> 59d09fc9
    ;

enumDeclaration
    : optAnnotations ENUM name          { structure.declareType(*$3); } '{' identifierList '}'
                                        { $$ = new IR::Type_Enum(@1 + @3, *$3, $6); }
    ;

errorDeclaration
    : T_ERROR '{' identifierList '}'    { $$ = new IR::Declaration_Errors(@1 + @4, $3); }
    ;

matchKindDeclaration
    : MATCH_KIND '{' identifierList '}' { $$ = new IR::Declaration_MatchKind(@1 + @4, $3); }
    ;

identifierList
    : name                              { $$ = new IR::IndexedVector<IR::Declaration_ID>();
                                          $$->push_back(new IR::Declaration_ID(@1, *$1));}
    | identifierList ',' name           { $$ = $1; $$->push_back(new IR::Declaration_ID(@3, *$3)); }
    ;

typedefDeclaration
    : annotations TYPEDEF typeRef name   { structure.declareType(*$4);
          $$ = new IR::Type_Typedef(@4, *$4, new IR::Annotations($1), $3); }
    | TYPEDEF typeRef name               { structure.declareType(*$3);
          $$ = new IR::Type_Typedef(@3, *$3, IR::Annotations::empty, $2); }
    | annotations TYPEDEF derivedTypeDeclaration name   { structure.declareType(*$4);
                        $$ = new IR::Type_Typedef(@4, *$4, new IR::Annotations($1), $3); }
    | TYPEDEF derivedTypeDeclaration name { structure.declareType(*$3);
                        $$ = new IR::Type_Typedef(@3, *$3, IR::Annotations::empty, $2); }
    ;

/*************************** STATEMENTS *************************/

assignmentOrMethodCallStatement
    // These rules are overly permissive, but they avoid some conflicts
    : lvalue '(' argumentList ')' ';'  { auto mc = new IR::MethodCallExpression(@1 + @4, $1,
                                                               new IR::Vector<IR::Type>(), $3);
                                         $$ = new IR::MethodCallStatement(@1 + @4, mc); }
    | lvalue '<' typeArgumentList '>' '(' argumentList ')' ';'
                                       { auto mc = new IR::MethodCallExpression(@1 + @7,
                                                                                $1, $3, $6);
                                         $$ = new IR::MethodCallStatement(@1 + @7, mc); }
    | lvalue '='  expression ';'       { $$ = new IR::AssignmentStatement(@2, $1, $3); }
    ;

emptyStatement
    : ';'                              { $$ = new IR::EmptyStatement(@1); }
    ;

exitStatement
    : EXIT ';'                         { $$ = new IR::ExitStatement(@1); }
    ;

returnStatement
    : RETURN ';'                       { $$ = new IR::ReturnStatement(@1, nullptr); }
    | RETURN expression ';'            { $$ = new IR::ReturnStatement(@1, $2); }
    ;

conditionalStatement
    : IF '(' expression ')' statement                          %prec THEN
                                       { $$ = new IR::IfStatement(@1, $3, $5, nullptr); }
    | IF '(' expression ')' statement ELSE statement           %prec THEN
                                       { $$ = new IR::IfStatement(@1, $3, $5, $7); }
    ;

statement
    : assignmentOrMethodCallStatement  { $$ = $1; }
    | conditionalStatement             { $$ = $1; }
    | emptyStatement                   { $$ = $1; }
    | blockStatement                   { $$ = $1; }
    | returnStatement                  { $$ = $1; }
    | exitStatement                    { $$ = $1; }
    | switchStatement                  { $$ = $1; }
    ;

blockStatement
    : optAnnotations '{' statOrDeclList '}' { $$ = new IR::BlockStatement(@1 + @4, $1, $3); }
    ;

statOrDeclList
    : /* empty */                           { $$ = new IR::IndexedVector<IR::StatOrDecl>(); }
    | statOrDeclList statementOrDeclaration { $$ = $1; $$->push_back($2); }
    ;

switchStatement
    : SWITCH '(' expression ')' '{' switchCases '}' {
            $$ = new IR::SwitchStatement(@1, $3, std::move(*$6)); }
    ;

switchCases
    : /* empty */              { $$ = new IR::Vector<IR::SwitchCase>(); }
    | switchCases switchCase   { $$ = $1; $$->push_back($2); }
    ;

switchCase
    : switchLabel ':' blockStatement { $$ = new IR::SwitchCase(@1 + @3, $1, $3); }
    | switchLabel ':' { $$ = new IR::SwitchCase(@1, $1, nullptr); }
    ;

switchLabel
    : name                     { $$ = new IR::PathExpression(*$1); }
    | DEFAULT                  { $$ = new IR::DefaultExpression(@1); }
    ;

statementOrDeclaration
    : variableDeclaration      { $$ = $1; }
    | constantDeclaration      { $$ = $1; }
    | statement                { $$ = $1; }
    | instantiation            { $$ = $1; }
    ;

/************************* TABLE *********************************/

tableDeclaration
    : optAnnotations TABLE name '(' parameterList ')' '{' tablePropertyList '}'
                                         { $$ = new IR::P4Table(@3, *$3, $1,
                                                     new IR::ParameterList(@5, $5),
                                                     new IR::TableProperties(@8, $8)); }
    | optAnnotations TABLE name '{' tablePropertyList '}'
                                         { $$ = new IR::P4Table(@3, *$3, $1,
                                                     new IR::ParameterList(),
                                                     new IR::TableProperties(@5, $5)); }
    ;

tablePropertyList
    : tableProperty                      { $$ = new IR::IndexedVector<IR::TableProperty>();
                                           $$->push_back($1); }
    | tablePropertyList tableProperty    { $$ = $1; $$->push_back($2); }
    ;

tableProperty
    : KEY '=' '{' keyElementList '}'     { auto v = new IR::Key(@4, $4);
                                           auto id = IR::ID(
                                               @1, IR::TableProperties::keyPropertyName,
                                               IR::TableProperties::keyPropertyName);
                                           $$ = new IR::TableProperty(
                                               @1 + @5, id, IR::Annotations::empty, v, false); }
    | ACTIONS '=' '{' actionList '}'     { auto v = new IR::ActionList(@4, $4);
                                           auto id = IR::ID(
                                               @1, IR::TableProperties::actionsPropertyName,
                                               IR::TableProperties::actionsPropertyName);
                                           $$ = new IR::TableProperty(
                                               @1 + @5, id, IR::Annotations::empty, v, false); }
    | optAnnotations CONST IDENTIFIER '=' initializer ';'
                                         { auto v = new IR::ExpressionValue(@5, $5);
                                            auto id = IR::ID(@3, $3, $3);
                                            $$ = new IR::TableProperty(@3, id, $1, v, true); }
    | optAnnotations IDENTIFIER '=' initializer ';'
                                         { auto v = new IR::ExpressionValue(@4, $4);
                                           auto id = IR::ID(@2, $2, $2);
                                           $$ = new IR::TableProperty(@2, id, $1, v, false); }
    ;

keyElementList
    : /* empty */                        { $$ = new IR::Vector<IR::KeyElement>(); }
    | keyElementList keyElement          { $$ = $1; $$->push_back($2); }
    ;

keyElement
    : expression ':' name optAnnotations ';'
                                         { auto expr = new IR::PathExpression(*$3);
                                           $$ = new IR::KeyElement(@3, $4, $1, expr); }
    ;

actionList
    : actionRef ';'                      { $$ = new IR::IndexedVector<IR::ActionListElement>();
                                           $$->push_back($1); }
    | actionList actionRef ';'           { $$ = $1; $$->push_back($2); }
    ;

actionRef
    : optAnnotations name                { auto expr = new IR::PathExpression(*$2);
                                           $$ = new IR::ActionListElement(@2, $1, expr);}
    | optAnnotations name '(' argumentList ')'
                                         { auto method = new IR::PathExpression(*$2);
                                           auto mce = new IR::MethodCallExpression(
                                               @2+@4, method, new IR::Vector<IR::Type>(), $4);
                                           $$ = new IR::ActionListElement(@2, $1, mce); }
    ;

/************************* ACTION ********************************/

actionDeclaration
    : optAnnotations ACTION name '(' parameterList ')' '{' statOrDeclList '}'
                                         { auto pl = new IR::ParameterList(@5, $5);
                                           $$ = new IR::P4Action(
                                               @3, *$3, $1, pl, new IR::BlockStatement(
                                                   @8, IR::Annotations::empty, $8)); }
    ;

/************************* VARIABLES *****************************/

variableDeclaration
    : annotations typeRef name optInitializer ';'
                                     { auto ann = new IR::Annotations(@1, $1);
                                       $$ = new IR::Declaration_Variable(@1+@4, *$3, ann, $2, $4); }
    | typeRef name optInitializer ';'
                                     { $$ = new IR::Declaration_Variable(
                                         @1+@4, *$2, IR::Annotations::empty, $1, $3);}
    ;

constantDeclaration
    : optAnnotations CONST typeRef name '=' initializer ';'
                                     { $$ = new IR::Declaration_Constant(@1+@6, *$4, $1, $3, $6); }
    ;

optInitializer
    : /* empty */                         { $$ = nullptr; }
    | '=' initializer                     { $$ = $2; }
    ;

initializer
    : expression                          { $$ = $1; }
    ;

/**************** Expressions ****************/

functionDeclaration
    : functionPrototype blockStatement   { $$ = new IR::Function(@1+@2, $1->name, $1->type, $2); }
    ;

argumentList
    : /* empty */                        { $$ = new IR::Vector<IR::Expression>(); }
    | nonEmptyArgList                    { $$ = $1; }
    ;

nonEmptyArgList
    : argument                           { $$ = new IR::Vector<IR::Expression>();
                                           $$->push_back($1); }
    | nonEmptyArgList ',' argument       { $$ = $1; $$->push_back($3); }
    ;

argument
    : expression                         { $$ = $1; }
    ;

expressionList
    : expression                         { $$ = new IR::Vector<IR::Expression>();
                                           $$->push_back($1); }
    | expressionList ',' expression      { $$ = $1; $$->push_back($3); }
    ;

<<<<<<< HEAD
member
    : name
    | TYPE                               { $$ = new IR::ID(@1, $1, $1); }
    ;

=======
>>>>>>> 59d09fc9
lvalue
    : nonTypeName                        { $$ = new IR::PathExpression(*$1); }
    | THIS                               { $$ = new IR::This(@1); }
    | pathPrefix nonTypeName             { $$ = new IR::PathExpression(new IR::Path($1, *$2)); }
    | lvalue '.' name                    { $$ = new IR::Member(@1 + @3, $1, *$3); }
    | lvalue '[' expression ']'          { $$ = new IR::ArrayIndex(@1 + @3, $1, $3); }
    | lvalue '[' expression ':' expression ']' { $$ = new IR::Slice(@1 + @6, $1, $3, $5); }
    ;

expression
    : INTEGER                            { $$ = $1; }
    | STRING_LITERAL                     { $$ = new IR::StringLiteral(@1, $1); }
    | TRUE                               { $$ = new IR::BoolLiteral(@1, true); }
    | FALSE                              { $$ = new IR::BoolLiteral(@1, false); }
    | THIS                               { $$ = new IR::This(@1); }
    | nonTypeName                        { $$ = new IR::PathExpression(*$1); }
    | pathPrefix nonTypeName             { $$ = new IR::PathExpression(new IR::Path($1, *$2)); }
    | expression '[' expression ']'      { $$ = new IR::ArrayIndex(@1 + @4, $1, $3); }
    | expression '[' expression ':' expression ']'   { $$ = new IR::Slice(@1 + @6, $1, $3, $5); }
    | '{' expressionList '}'             { $$ = new IR::ListExpression(@1 + @3, $2); }
    | '(' expression ')'                 { $$ = $2; }
    | '!' expression %prec PREFIX        { $$ = new IR::LNot(@1 + @2, $2); }
    | '~' expression %prec PREFIX        { $$ = new IR::Cmpl(@1 + @2, $2); }
    | '-' expression %prec PREFIX        { $$ = new IR::Neg(@1 + @2, $2); }
    | '+' expression %prec PREFIX        { $$ = $2; }
    | typeName '.' name                  { $$ = new IR::Member(@1 + @3,
                                                               new IR::TypeNameExpression(@1, $1),
                                                               *$3); }
    | expression '.' name                { $$ = new IR::Member(@1 + @3, $1, *$3); }
    | expression '*' expression          { $$ = new IR::Mul(@1 + @3, $1, $3); }
    | expression '/' expression          { $$ = new IR::Div(@1 + @3, $1, $3); }
    | expression '%' expression          { $$ = new IR::Mod(@1 + @3, $1, $3); }
    | expression '+' expression          { $$ = new IR::Add(@1 + @3, $1, $3); }
    | expression '-' expression          { $$ = new IR::Sub(@1 + @3, $1, $3); }
    | expression SHL expression          { $$ = new IR::Shl(@1 + @3, $1, $3); }
    | expression '>''>' expression       { checkShift(@2, @3); $$ = new IR::Shr(@1 + @4, $1, $4); }
    | expression LE expression           { $$ = new IR::Leq(@1 + @3, $1, $3); }
    | expression GE expression           { $$ = new IR::Geq(@1 + @3, $1, $3); }
    | expression '<' expression          { $$ = new IR::Lss(@1 + @3, $1, $3); }
    | expression '>' expression          { $$ = new IR::Grt(@1 + @3, $1, $3); }
    | expression NE expression           { $$ = new IR::Neq(@1 + @3, $1, $3); }
    | expression EQ expression           { $$ = new IR::Equ(@1 + @3, $1, $3); }
    | expression '&' expression          { $$ = new IR::BAnd(@1 + @3, $1, $3); }
    | expression '^' expression          { $$ = new IR::BXor(@1 + @3, $1, $3); }
    | expression '|' expression          { $$ = new IR::BOr(@1 + @3, $1, $3); }
    | expression PP expression           { $$ = new IR::Concat(@1 + @3, $1, $3); }
    | expression AND expression          { $$ = new IR::LAnd(@1 + @2 + @3, $1, $3); }
    | expression OR expression           { $$ = new IR::LOr(@1 + @2 + @3, $1, $3); }
    | expression '?' expression ':' expression  { $$ = new IR::Mux(@1 + @5, $1, $3, $5); }
    | expression '<' typeArgumentList '>' '(' argumentList ')'
                                         { $$ = new IR::MethodCallExpression(@1 + @4, $1, $3, $6); }
    // FIXME: the previous rule has the wrong precedence, and parses with
    // precedence weaker than casts.  There is no easy way to fix this in bison.
    | expression '(' argumentList ')'    { $$ = new IR::MethodCallExpression(@1 + @4, $1,
                                                                  new IR::Vector<IR::Type>(), $3); }
    | typeRef '(' argumentList ')'       { $$ = new IR::ConstructorCallExpression(@1 + @4,
                                                                                  $1, $3); }
    | '(' typeRef ')' expression %prec PREFIX  { $$ = new IR::Cast(@1 + @4, $2, $4); }
    ;

/*****************************************************************************/

%%


#include "p4-lex.c"
}  // end anonymous namespace

static bool parsing = false;

void yyerror(const char *fmt, ...) {
    if (!strcmp(fmt, "syntax error, unexpected IDENTIFIER")) {
        ErrorReporter::instance.parser_error("syntax error, unexpected IDENTIFIER \"%s\"",
                                             yylval.str.c_str());
        return;
    }
    va_list args;
    va_start(args, fmt);
    ErrorReporter::instance.parser_error(fmt, args);
    va_end(args);
}

const IR::P4Program *parse_P4_16_file(const char *name, FILE *in) {
    extern int verbose;
    if (verbose)
        std::cout << "Parsing P4-16 program " << name << std::endl;

    int errors = 0;
#ifdef YYDEBUG
    if (const char *p = getenv("YYDEBUG"))
        yydebug = atoi(p);
    structure.setDebug(yydebug != 0);
#endif
    declarations = new IR::IndexedVector<IR::Node>();
    parsing = true;
    yyrestart(in);
    errors |= yyparse();
    parsing = false;
    if (errors) {
        return nullptr;
    } else {
        structure.endParse();
    }
    return new IR::P4Program(declarations->srcInfo, declarations);
}

// check that right shift >>
// has the two tokens at consecutive positions
// (not separated by anything else)
void checkShift(Util::SourceInfo l, Util::SourceInfo r)
{
    if (!l.isValid() || !r.isValid())
        BUG("Source position not available!");
    const Util::SourcePosition &f = l.getStart();
    const Util::SourcePosition &s = r.getStart();
    if (f.getLineNumber() != s.getLineNumber() ||
        f.getColumnNumber() != s.getColumnNumber() - 1)
        ::error("Syntax error at shift operator: %1%", l);
}<|MERGE_RESOLUTION|>--- conflicted
+++ resolved
@@ -247,21 +247,12 @@
     | matchKindDeclaration    { $$ = $1; }
     ;
 
-<<<<<<< HEAD
-name
-    : IDENTIFIER  { $$ = new IR::ID(@1, $1, $1); }
-    | APPLY       { $$ = new IR::ID(@1, "apply", "apply"); }
-    | KEY         { $$ = new IR::ID(@1, "key", "key"); }
-    | ACTIONS     { $$ = new IR::ID(@1, "actions", "actions"); }
-    | STATE       { $$ = new IR::ID(@1, "state", "state"); }
-=======
 nonTypeName
     : IDENTIFIER  { $$ = new IR::ID(@1, $1); }
     | APPLY       { $$ = new IR::ID(@1, "apply"); }
     | KEY         { $$ = new IR::ID(@1, "key"); }
     | ACTIONS     { $$ = new IR::ID(@1, "actions"); }
     | STATE       { $$ = new IR::ID(@1, "state"); }
->>>>>>> 59d09fc9
     ;
 
 name
@@ -359,12 +350,12 @@
 relativePathPrefix
     : /* empty */ { $$ = new IR::PathPrefix(); }
     | relativePathPrefix NAMESPACE '.' { structure.pathAppendNamespace($2);
-                                         $$ = new IR::PathPrefix(@1 + @3, $1, IR::ID(@2, $2, $2)); }
+                                         $$ = new IR::PathPrefix(@1 + @3, $1, IR::ID(@2, $2)); }
     ;
 
 nonEmptyRelativePathPrefix
     : relativePathPrefix NAMESPACE '.' { structure.pathAppendNamespace($2);
-                                         $$ = new IR::PathPrefix(@1 + @3, $1, IR::ID(@2, $2, $2)); }
+                                         $$ = new IR::PathPrefix(@1 + @3, $1, IR::ID(@2, $2)); }
     ;
 
 /**************************** PARSER ******************************/
@@ -535,7 +526,7 @@
                      '(' parameterList ')' ';'               { structure.pop(); }
                                         { auto par = new IR::ParameterList(@5, $5);
                                           auto mt = new IR::Type_Method(@1, $2, nullptr, par);
-                                          $$ = new IR::Method(@1, IR::ID(@1, $1, $1), mt, false); }
+                                          $$ = new IR::Method(@1, IR::ID(@1, $1), mt, false); }
     ;
 
 /************************** TYPES ****************************/
@@ -549,8 +540,8 @@
     ;
 
 typeName
-    : TYPE                        { $$ = new IR::Type_Name(@1, new IR::Path(IR::ID(@1, $1, $1))); }
-    | pathPrefix TYPE             { $$ = new IR::Type_Name(@1, new IR::Path($1, IR::ID(@2, $2, $2))); }
+    : TYPE                        { $$ = new IR::Type_Name(@1, new IR::Path(IR::ID(@1, $1))); }
+    | pathPrefix TYPE             { $$ = new IR::Type_Name(@1, new IR::Path($1, IR::ID(@2, $2))); }
     ;
 
 tupleType
@@ -563,10 +554,10 @@
 
 specializedType
     : pathPrefix TYPE '<' typeArgumentList '>'
-                                       { auto id = IR::ID(@2, $2, $2);
+                                       { auto id = IR::ID(@2, $2);
                                          auto type = new IR::Type_Name(@1, new IR::Path($1, id));
                                          $$ = new IR::Type_Specialized(@1 + @5, type, $4); }
-    | TYPE '<' typeArgumentList '>'    { auto id = IR::ID(@1, $1, $1);
+    | TYPE '<' typeArgumentList '>'    { auto id = IR::ID(@1, $1);
                                          auto type = new IR::Type_Name(@1, new IR::Path(id));
                                          $$ = new IR::Type_Specialized(@1 + @4, type, $3); }
     ;
@@ -645,10 +636,6 @@
 
 structField
     : optAnnotations typeRef name ';'  { $$ = new IR::StructField(@3, *$3, $1, $2); }
-<<<<<<< HEAD
-    | optAnnotations typeRef TYPE ';'  { $$ = new IR::StructField(@3, IR::ID(@3, $3, $3), $1, $2); }
-=======
->>>>>>> 59d09fc9
     ;
 
 enumDeclaration
@@ -782,24 +769,20 @@
 
 tableProperty
     : KEY '=' '{' keyElementList '}'     { auto v = new IR::Key(@4, $4);
-                                           auto id = IR::ID(
-                                               @1, IR::TableProperties::keyPropertyName,
-                                               IR::TableProperties::keyPropertyName);
+                                           auto id = IR::ID(@1, "key");
                                            $$ = new IR::TableProperty(
                                                @1 + @5, id, IR::Annotations::empty, v, false); }
     | ACTIONS '=' '{' actionList '}'     { auto v = new IR::ActionList(@4, $4);
-                                           auto id = IR::ID(
-                                               @1, IR::TableProperties::actionsPropertyName,
-                                               IR::TableProperties::actionsPropertyName);
+                                           auto id = IR::ID(@1, "actions");
                                            $$ = new IR::TableProperty(
                                                @1 + @5, id, IR::Annotations::empty, v, false); }
     | optAnnotations CONST IDENTIFIER '=' initializer ';'
                                          { auto v = new IR::ExpressionValue(@5, $5);
-                                            auto id = IR::ID(@3, $3, $3);
+                                            auto id = IR::ID(@3, $3);
                                             $$ = new IR::TableProperty(@3, id, $1, v, true); }
     | optAnnotations IDENTIFIER '=' initializer ';'
                                          { auto v = new IR::ExpressionValue(@4, $4);
-                                           auto id = IR::ID(@2, $2, $2);
+                                           auto id = IR::ID(@2, $2);
                                            $$ = new IR::TableProperty(@2, id, $1, v, false); }
     ;
 
@@ -892,14 +875,6 @@
     | expressionList ',' expression      { $$ = $1; $$->push_back($3); }
     ;
 
-<<<<<<< HEAD
-member
-    : name
-    | TYPE                               { $$ = new IR::ID(@1, $1, $1); }
-    ;
-
-=======
->>>>>>> 59d09fc9
 lvalue
     : nonTypeName                        { $$ = new IR::PathExpression(*$1); }
     | THIS                               { $$ = new IR::This(@1); }
