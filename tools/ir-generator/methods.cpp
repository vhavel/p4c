/*
Copyright 2013-present Barefoot Networks, Inc.

Licensed under the Apache License, Version 2.0 (the "License");
you may not use this file except in compliance with the License.
You may obtain a copy of the License at

    http://www.apache.org/licenses/LICENSE-2.0

Unless required by applicable law or agreed to in writing, software
distributed under the License is distributed on an "AS IS" BASIS,
WITHOUT WARRANTIES OR CONDITIONS OF ANY KIND, either express or implied.
See the License for the specific language governing permissions and
limitations under the License.
*/

#include "irclass.h"
#include "lib/algorithm.h"

enum flags { EXTEND = 1, IN_IMPL = 2, OVERRIDE = 4, NOT_DEFAULT = 8, CONCRETE_ONLY = 16,
             CONST = 32, CLASSREF = 64, INCL_NESTED = 128};

const ordered_map<cstring, IrMethod::info_t> IrMethod::Generate = {
{ "operator==", { &NamedType::Bool, {}, CONST + IN_IMPL + OVERRIDE + CLASSREF,
    [](IrClass *cl, cstring) -> cstring {
        std::stringstream buf;
        buf << "{" << std::endl << cl->indent << cl->indent << "return ";
        if (cl->getParent()->name == "Node")
            buf << "typeid(*this) == typeid(a)";
        else
            buf << cl->getParent()->name << "::operator==(static_cast<const "
                << cl->getParent()->name << " &>(a))";
        for (auto f : *cl->getFields()) {
            buf << std::endl;
            buf << cl->indent << cl->indent << "&& " << f->name << " == a." << f->name; }
        buf << ";" << std::endl;
        buf << cl->indent << "}";
        return buf.str(); } } },
{ "visit_children", { &NamedType::Void, { new IrField(&ReferenceType::VisitorRef, "v") },
  IN_IMPL + OVERRIDE,
    [](IrClass *cl, cstring) -> cstring {
        bool needed = false;
        std::stringstream buf;
        buf << "{" << std::endl;
        buf << cl->indent << cl->getParent()->name << "::visit_children(v);" << std::endl;
        for (auto f : *cl->getFields()) {
            if (f->type->resolve(cl->containedIn) == nullptr)
                // This is not an IR pointer
                continue;
            if (f->isInline)
                buf << cl->indent << f->name << ".visit_children(v);" << std::endl;
            else
                buf << cl->indent << "v.visit(" << f->name << ", \"" << f->name << "\");"
                    << std::endl;
            needed = true; }
        buf << "}";
        return needed ? buf.str() : cstring(); } } },
{ "validate", { &NamedType::Void, {}, CONST + IN_IMPL + EXTEND + OVERRIDE,
    [](IrClass *cl, cstring body) -> cstring {
        bool needed = false;
        std::stringstream buf;
        buf << "{";
        for (auto f : *cl->getFields()) {
            if (f->type->resolve(cl->containedIn) == nullptr)
                // This is not an IR pointer
                continue;
            if (f->isInline)
                buf << std::endl << cl->indent << cl->indent << f->name << ".validate();";
            else if (!f->nullOK)
                buf << std::endl << cl->indent << cl->indent << "CHECK_NULL(" << f->name << ");";
            else
                continue;
            needed = true; }
        if (body) buf << body;
        buf << " }";
        return needed ? buf.str() : cstring(); } } },
{ "node_type_name", { &NamedType::Cstring, {}, CONST + OVERRIDE,
    [](IrClass *cl, cstring) -> cstring {
        std::stringstream buf;
        buf << "{ return \"" << cl->containedIn << cl->name << "\"; }";
        return buf.str(); } } },
{ "dbprint", { &NamedType::Void, { new IrField(&ReferenceType::OstreamRef, "out") },
  CONST + IN_IMPL + OVERRIDE + CONCRETE_ONLY,
    [](IrClass *, cstring) -> cstring {
        return ""; } } },
{ "dump_fields", { &NamedType::Void, { new IrField(&ReferenceType::OstreamRef, "out") },
  CONST + IN_IMPL + OVERRIDE,
    [](IrClass *cl, cstring) -> cstring {
        std::stringstream buf;
        buf << "{" << std::endl;
        buf << cl->indent << cl->getParent()->name << "::dump_fields(out);" << std::endl;
        bool needed = false;
        for (auto f : *cl->getFields()) {
            if (f->type->resolve(cl->containedIn) == nullptr &&
                !dynamic_cast<const TemplateInstantiation*>(f->type)) {
                // not an IR pointer
                buf << cl->indent << cl->indent << "out << \" " << f->name << "=\" << " << f->name
                    << ";" << std::endl;
                needed = true; } }
        buf << "}";
        return needed ? buf.str() : cstring(); } } },
<<<<<<< HEAD
{ "toJSON", { &NamedType::Cstring, { 
        new IrField(&NamedType::Cstring, "indent", ""), 
        new IrField(new ReferenceType(
                            new TemplateInstantiation(&NamedType::Unordered_Set, 
                                                      &NamedType::Int)), "node_refs") 
=======
{ "toJSON", { &NamedType::Void, {
        new IrField(new ReferenceType(&NamedType::JSONGenerator), "json")
>>>>>>> 80f88d8b
    }, CONST + IN_IMPL + OVERRIDE,
    [](IrClass *cl, cstring) -> cstring {
        std::stringstream buf;
        buf << "{" << std::endl
            << cl->indent << cl->getParent()->name << "::toJSON(json);" << std::endl;
        for (auto f : *cl->getFields()) {
            if (!f->isInline && f->nullOK)
                buf << cl->indent << "if (" << f->name << " != nullptr) ";
            buf << cl->indent << "json << \",\" << std::endl << json.indent << \"\\\""
                << f->name << "\\\" : \" << " << "this->" << f->name << ";" << std::endl; }
        buf << "}";
        return buf.str(); } } },
{ "toString", { &NamedType::Cstring, {}, CONST + IN_IMPL + OVERRIDE + NOT_DEFAULT,
    [](IrClass *, cstring) -> cstring { return cstring(); } } },
};

void IrClass::generateMethods() {
    if (this == nodeClass || this == vectorClass) return;
    if (kind != NodeKind::Interface && kind != NodeKind::Nested) {
        for (auto &def : IrMethod::Generate) {
            if (def.second.flags & NOT_DEFAULT)
                continue;
            if ((def.second.flags & CONCRETE_ONLY) && kind != NodeKind::Concrete)
                continue;
            if (Util::Enumerator<IrElement*>::createEnumerator(elements)
                ->where([] (IrElement *el) { return el->is<IrNo>(); })
                ->where([&def] (IrElement *el) { return el->to<IrNo>()->text == def.first; })
                ->any())
                continue;
            IrMethod *exist = dynamic_cast<IrMethod *>(
                Util::Enumerator<IrElement*>::createEnumerator(elements)
                ->where([] (IrElement *el) { return el->is<IrMethod>(); })
                ->where([&def] (IrElement *el) { return el->to<IrMethod>()->name == def.first; })
                ->nextOrDefault());
            if (exist && !(def.second.flags & EXTEND))
                continue;
            cstring body = def.second.create(this, exist ? exist->body : cstring());
            if (body) {
                if (!body.size())
                    body = nullptr;
                if (exist) {
                    exist->body = body;
                } else {
                    auto *m = new IrMethod(def.first, body);
                    m->clss = this;
                    elements.push_back(m); } } }
        for (auto *parent = getParent(); parent; parent = parent->getParent()) {
            auto eq_overload = new IrMethod("operator==", "{ return a == *this; }");
            eq_overload->clss = this;
            eq_overload->isOverride = true;
            eq_overload->rtype = &NamedType::Bool;
            eq_overload->args.push_back(
                new IrField(new ReferenceType(new NamedType(parent), true), "a"));
            eq_overload->isConst = true;
            elements.push_back(eq_overload); } }
    IrMethod *ctor = nullptr;
    for (auto m : *getUserMethods()) {
        if (m->rtype) {
            m->rtype->resolve(&local);
            continue; }
        if (m->name == name) {
            if (!m->isUser) ctor = m;
            continue; }
        if (!IrMethod::Generate.count(m->name))
            throw Util::CompilationError("Unrecognized predefined method %1%", m);
        auto &info = IrMethod::Generate.at(m->name);
        m->rtype = info.rtype;
        m->args = info.args;
        if (info.flags & CLASSREF)
            m->args.push_back(
                new IrField(new ReferenceType(new NamedType(this), true), "a"));
        if (info.flags & IN_IMPL)
            m->inImpl = true;
        if (info.flags & CONST)
            m->isConst = true;
        if ((info.flags & OVERRIDE) && kind != NodeKind::Nested)
            m->isOverride = true; }
    if (ctor) elements.erase(find(elements, ctor));
    if (kind != NodeKind::Interface && !shouldSkip("constructor")) {
        ctor_args_t args;
        computeConstructorArguments(args);
        if (!args.empty()) {
            int optargs = generateConstructor(args, ctor, 0);
            for (unsigned skip = 1; skip < (1U << optargs); ++skip)
                generateConstructor(args, ctor, skip); } }
}<|MERGE_RESOLUTION|>--- conflicted
+++ resolved
@@ -99,16 +99,8 @@
                 needed = true; } }
         buf << "}";
         return needed ? buf.str() : cstring(); } } },
-<<<<<<< HEAD
-{ "toJSON", { &NamedType::Cstring, { 
-        new IrField(&NamedType::Cstring, "indent", ""), 
-        new IrField(new ReferenceType(
-                            new TemplateInstantiation(&NamedType::Unordered_Set, 
-                                                      &NamedType::Int)), "node_refs") 
-=======
 { "toJSON", { &NamedType::Void, {
         new IrField(new ReferenceType(&NamedType::JSONGenerator), "json")
->>>>>>> 80f88d8b
     }, CONST + IN_IMPL + OVERRIDE,
     [](IrClass *cl, cstring) -> cstring {
         std::stringstream buf;
