--- conflicted
+++ resolved
@@ -1,5 +1,5 @@
-#include "/home/cdodd/p4c/build/../p4include/core.p4"
-#include "/home/cdodd/p4c/build/../p4include/v1model.p4"
+#include "/home/mbudiu/barefoot/git/p4c/build/../p4include/core.p4"
+#include "/home/mbudiu/barefoot/git/p4c/build/../p4include/v1model.p4"
 
 struct ht {
     bit<1> b;
@@ -20,13 +20,8 @@
 }
 
 control ingress(inout headers hdr, inout metadata meta, inout standard_metadata_t standard_metadata) {
-<<<<<<< HEAD
-    bit<1> y0_0;
-    bit<1> y0_1;
     action NoAction_0() {
     }
-=======
->>>>>>> 2d0fdb1f
     @name("b") action b_0() {
         meta.md.b = meta.md.b + 1w1;
         meta.md.b = meta.md.b + 1w1;
