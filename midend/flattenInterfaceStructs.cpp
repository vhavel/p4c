/*
Copyright 2018 VMware, Inc.

Licensed under the Apache License, Version 2.0 (the "License");
you may not use this file except in compliance with the License.
You may obtain a copy of the License at

    http://www.apache.org/licenses/LICENSE-2.0

Unless required by applicable law or agreed to in writing, software
distributed under the License is distributed on an "AS IS" BASIS,
WITHOUT WARRANTIES OR CONDITIONS OF ANY KIND, either express or implied.
See the License for the specific language governing permissions and
limitations under the License.
*/

#include "flattenInterfaceStructs.h"

namespace P4 {

void StructTypeReplacement::flatten(const P4::TypeMap* typeMap,
                                    cstring prefix,
                                    const IR::Type* type,
                                    IR::IndexedVector<IR::StructField> *fields) {
    if (auto st = type->to<IR::Type_StructLike>()) {
        structFieldMap.emplace(prefix, type);
        for (auto f : st->fields)
            flatten(typeMap, prefix + "." + f->name, f->type, fields);
        return;
    }
    cstring fieldName = prefix.replace(".", "_") +
                        cstring::to_cstring(fieldNameRemap.size());
    fieldNameRemap.emplace(prefix, fieldName);
    fields->push_back(new IR::StructField(IR::ID(fieldName), type->getP4Type()));
}

StructTypeReplacement::StructTypeReplacement(
    const P4::TypeMap* typeMap, const IR::Type* type) {
    auto vec = new IR::IndexedVector<IR::StructField>();
    flatten(typeMap, "", type, vec);
    auto tname = type->to<IR::Type_Declaration>()->name;
    if (type->is<IR::Type_Header>()) {
        replacementType = new IR::Type_Header(tname, IR::Annotations::empty, *vec);
    } else if (type->is<IR::Type_Struct>()) {
        replacementType = new IR::Type_Struct(tname, IR::Annotations::empty, *vec);
    } else {
        BUG("Constructor for StructTypeReplacement is not struct/header %1%",
            type);
    }
}

const IR::StructInitializerExpression* StructTypeReplacement::explode(
    const IR::Expression *root, cstring prefix) {
    auto vec = new IR::IndexedVector<IR::NamedExpression>();
    auto fieldType = ::get(structFieldMap, prefix);
<<<<<<< HEAD
    CHECK_NULL(fieldType);
    auto ft = fieldType->to<IR::Type_StructLike>();
    for (auto f : ft->fields) {
=======
    BUG_CHECK(fieldType, "No field for %1%", prefix);
    for (auto f : fieldType->fields) {
>>>>>>> e4386b89
        cstring fieldName = prefix + "." + f->name.name;
        auto newFieldname = ::get(fieldNameRemap, fieldName);
        const IR::Expression* expr;
        if (!newFieldname.isNullOrEmpty()) {
            expr = new IR::Member(root, newFieldname);
        } else {
            expr = explode(root, fieldName);
        }
        vec->push_back(new IR::NamedExpression(f->name, expr));
    }
    return new IR::StructInitializerExpression(ft->name, *vec, false);
}

static const IR::Type* isNestedStruct(const P4::TypeMap* typeMap, const IR::Type* type) {
    if (auto st = type->to<IR::Type_Struct>()) {
        for (auto f : st->fields) {
            auto ft = typeMap->getType(f, true);
            if (ft->is<IR::Type_Struct>())
                return type;
        }
    }
    return nullptr;
}

static const IR::Type* isHeaderWithStruct(const P4::TypeMap* typeMap, const IR::Type* type) {
    if (auto st = type->to<IR::Type_Header>()) {
        for (auto f : st->fields) {
            auto ft = typeMap->getType(f, true);
            if (ft->is<IR::Type_Struct>())
                return type;
        }
    }
    return nullptr;
}

void NestedStructMap::createReplacement(const IR::Type* type) {
    auto repl = ::get(replacement, type);
    if (repl != nullptr)
        return;
    repl = new StructTypeReplacement(typeMap, type);
    LOG3("Replacement for " << type << " is " << repl);
    replacement.emplace(type, repl);
}

bool FindTypesToReplace::preorder(const IR::Declaration_Instance* inst) {
    auto type = map->typeMap->getTypeType(inst->type, true);
    auto ts = type->to<IR::Type_SpecializedCanonical>();
    if (ts == nullptr)
        return false;
    if (!ts->baseType->is<IR::Type_Package>())
        return false;
    for (auto t : *ts->arguments) {
        if (auto st = isNestedStruct(map->typeMap, t)) {
            map->createReplacement(st);
        } else if (auto st = t->to<IR::Type_Struct>()) {
            for (auto f : st->fields) {
                auto ft = map->typeMap->getType(f, true);
                if (auto ht = isHeaderWithStruct(map->typeMap, ft)) {
                    map->createReplacement(ht);
                }
            }
        }
    }
    return false;
}

/////////////////////////////////

const IR::Node* ReplaceStructs::preorder(IR::P4Program* program) {
    if (replacementMap->empty()) {
        // nothing to do
        prune();
    }
    return program;
}

const IR::Node* ReplaceStructs::postorder(IR::Type_Struct* type) {
    auto canon = replacementMap->typeMap->getTypeType(getOriginal(), true);
    auto repl = replacementMap->getReplacement(canon);
    if (repl != nullptr)
        return repl->replacementType;
    return type;
}

const IR::Node* ReplaceStructs::postorder(IR::Member* expression) {
    // Find out if this applies to one of the parameters that are being replaced.
    const IR::Expression* e = expression;
    cstring prefix = "";
    while (auto mem = e->to<IR::Member>()) {
        e = mem->expr;
        prefix = cstring(".") + mem->member + prefix;
    }
    auto pe = e->to<IR::PathExpression>();
    if (pe == nullptr)
        return expression;
    // At this point we know that pe is an expression of the form
    // param.field1.etc.fieldN, where param has a type that needs to be replaced.
    auto decl = replacementMap->refMap->getDeclaration(pe->path, true);
    auto param = decl->to<IR::Parameter>();
    if (param == nullptr)
        return expression;
    auto repl = ::get(toReplace, param);
    if (repl == nullptr)
        return expression;
    auto newFieldName = ::get(repl->fieldNameRemap, prefix);
    const IR::Expression* result;
    if (newFieldName.isNullOrEmpty()) {
        auto type = replacementMap->typeMap->getType(getOriginal(), true);
        // This could be, for example, a method like setValid.
        if (!type->is<IR::Type_Struct>())
            return expression;
        if (getParent<IR::Member>() != nullptr)
            // We only want to process the outermost Member
            return expression;
        // Prefix is a reference to a field of the original struct whose
        // type is actually a struct itself.  We need to replace the field
        // with a struct initializer expression.  (This won't work if the
        // field is being used as a left-value.  Hopefully, all such uses
        // of a struct-valued field as a left-value have been already
        // replaced by the NestedStructs pass.)
        result = repl->explode(pe, prefix);
    } else {
        result = new IR::Member(pe, newFieldName);
    }
    LOG3("Replacing " << expression << " with " << result);
    return result;
}

const IR::Node* ReplaceStructs::preorder(IR::P4Parser* parser) {
    for (auto p : parser->getApplyParameters()->parameters) {
        auto pt = replacementMap->typeMap->getType(p, true);
        auto repl = replacementMap->getReplacement(pt);
        if (repl != nullptr) {
            toReplace.emplace(p, repl);
            LOG3("Replacing parameter " << dbp(p) << " of " << dbp(parser));
        }
    }
    return parser;
}

const IR::Node* ReplaceStructs::preorder(IR::P4Control* control) {
    for (auto p : control->getApplyParameters()->parameters) {
        auto pt = replacementMap->typeMap->getType(p, true);
        auto repl = replacementMap->getReplacement(pt);
        if (repl != nullptr) {
            toReplace.emplace(p, repl);
            LOG3("Replacing parameter " << dbp(p) << " of " << dbp(control));
        }
    }
    return control;
}

/////////////////////////////////

const IR::Node* ReplaceHeaders::preorder(IR::P4Program* program) {
    if (replacementMap->empty()) {
        // nothing to do
        prune();
    }
    return program;
}

const IR::Node* ReplaceHeaders::postorder(IR::Type_Header* type) {
    auto canon = replacementMap->typeMap->getTypeType(getOriginal(), true);
    auto repl = replacementMap->getReplacement(canon);
    if (repl != nullptr)
        return repl->replacementType;
    return type;
}

const IR::Node* ReplaceHeaders::postorder(IR::Member* expression) {
    // Find out if this applies to one of the parameters that are being replaced.
    if (getParent<IR::Member>() != nullptr)
        // We only want to process the outermost Member
        return expression;

    // this is a reference to whole header str.hdr
    if (expression->expr->is<IR::PathExpression>())
        return expression;

    const IR::Expression* e = expression;
    cstring prefix = "";
    // param structs have been flattend, but we can have param.header.struct.field
    while (auto mem = e->to<IR::Member>()) {
        if (mem->expr->is<IR::PathExpression>()) break;
        e = mem->expr;
        prefix = cstring(".") + mem->member + prefix;
    }
    auto repl = ::get(toReplace, e->toString());
    if (repl == nullptr)
        return expression;
    auto newFieldName = ::get(repl->fieldNameRemap, prefix);
    const IR::Expression* result;
    BUG_CHECK(!newFieldName.isNullOrEmpty(), "Cannot find replacement for %s",
              prefix);
    result = new IR::Member(e, newFieldName);
    LOG3("Replacing " << expression << " with " << result);
    return result;
}

const IR::Node* ReplaceHeaders::preorder(IR::P4Parser* parser) {
    for (auto p : parser->getApplyParameters()->parameters) {
        auto pt = replacementMap->typeMap->getType(p, true);
        if (auto st = pt->to<IR::Type_Struct>()) {
            for (auto f : st->fields) {
                auto ftype = replacementMap->typeMap->getType(f, true);
                if (ftype->is<IR::Type_Header>()) {
                    auto repl = replacementMap->getReplacement(ftype);
                    if (repl != nullptr) {
                        toReplace.emplace(p->name + "." + f->name, repl);
                        LOG3("Replacing " << dbp(f) << " in parameter "
                             << dbp(p) << " of " << dbp(parser));
                    }
                }
            }
        }
    }
    return parser;
}

const IR::Node* ReplaceHeaders::preorder(IR::P4Control* control) {
    for (auto p : control->getApplyParameters()->parameters) {
        auto pt = replacementMap->typeMap->getType(p, true);
        if (auto st = pt->to<IR::Type_Struct>()) {
            for (auto f : st->fields) {
                auto ftype = replacementMap->typeMap->getType(f, true);
                if (ftype->is<IR::Type_Header>()) {
                    auto repl = replacementMap->getReplacement(ftype);
                    if (repl != nullptr) {
                        toReplace.emplace(p->name + "." + f->name, repl);
                        LOG3("Replacing " << dbp(f) << " in parameter"
                             << dbp(p) << " of " << dbp(control));
                    }
                }
            }
        }
    }
    return control;
}

}  // namespace P4<|MERGE_RESOLUTION|>--- conflicted
+++ resolved
@@ -22,8 +22,8 @@
                                     cstring prefix,
                                     const IR::Type* type,
                                     IR::IndexedVector<IR::StructField> *fields) {
-    if (auto st = type->to<IR::Type_StructLike>()) {
-        structFieldMap.emplace(prefix, type);
+    if (auto st = type->to<IR::Type_Struct>()) {
+        structFieldMap.emplace(prefix, st);
         for (auto f : st->fields)
             flatten(typeMap, prefix + "." + f->name, f->type, fields);
         return;
@@ -35,32 +35,18 @@
 }
 
 StructTypeReplacement::StructTypeReplacement(
-    const P4::TypeMap* typeMap, const IR::Type* type) {
+    const P4::TypeMap* typeMap, const IR::Type_Struct* type) {
     auto vec = new IR::IndexedVector<IR::StructField>();
     flatten(typeMap, "", type, vec);
-    auto tname = type->to<IR::Type_Declaration>()->name;
-    if (type->is<IR::Type_Header>()) {
-        replacementType = new IR::Type_Header(tname, IR::Annotations::empty, *vec);
-    } else if (type->is<IR::Type_Struct>()) {
-        replacementType = new IR::Type_Struct(tname, IR::Annotations::empty, *vec);
-    } else {
-        BUG("Constructor for StructTypeReplacement is not struct/header %1%",
-            type);
-    }
+    replacementType = new IR::Type_Struct(type->name, IR::Annotations::empty, *vec);
 }
 
 const IR::StructInitializerExpression* StructTypeReplacement::explode(
     const IR::Expression *root, cstring prefix) {
     auto vec = new IR::IndexedVector<IR::NamedExpression>();
     auto fieldType = ::get(structFieldMap, prefix);
-<<<<<<< HEAD
-    CHECK_NULL(fieldType);
-    auto ft = fieldType->to<IR::Type_StructLike>();
-    for (auto f : ft->fields) {
-=======
     BUG_CHECK(fieldType, "No field for %1%", prefix);
     for (auto f : fieldType->fields) {
->>>>>>> e4386b89
         cstring fieldName = prefix + "." + f->name.name;
         auto newFieldname = ::get(fieldNameRemap, fieldName);
         const IR::Expression* expr;
@@ -71,32 +57,21 @@
         }
         vec->push_back(new IR::NamedExpression(f->name, expr));
     }
-    return new IR::StructInitializerExpression(ft->name, *vec, false);
+    return new IR::StructInitializerExpression(fieldType->name, *vec, false);
 }
 
-static const IR::Type* isNestedStruct(const P4::TypeMap* typeMap, const IR::Type* type) {
+static const IR::Type_Struct* isNestedStruct(const P4::TypeMap* typeMap, const IR::Type* type) {
     if (auto st = type->to<IR::Type_Struct>()) {
         for (auto f : st->fields) {
             auto ft = typeMap->getType(f, true);
             if (ft->is<IR::Type_Struct>())
-                return type;
+                return st;
         }
     }
     return nullptr;
 }
 
-static const IR::Type* isHeaderWithStruct(const P4::TypeMap* typeMap, const IR::Type* type) {
-    if (auto st = type->to<IR::Type_Header>()) {
-        for (auto f : st->fields) {
-            auto ft = typeMap->getType(f, true);
-            if (ft->is<IR::Type_Struct>())
-                return type;
-        }
-    }
-    return nullptr;
-}
-
-void NestedStructMap::createReplacement(const IR::Type* type) {
+void NestedStructMap::createReplacement(const IR::Type_Struct* type) {
     auto repl = ::get(replacement, type);
     if (repl != nullptr)
         return;
@@ -113,16 +88,8 @@
     if (!ts->baseType->is<IR::Type_Package>())
         return false;
     for (auto t : *ts->arguments) {
-        if (auto st = isNestedStruct(map->typeMap, t)) {
+        if (auto st = isNestedStruct(map->typeMap, t))
             map->createReplacement(st);
-        } else if (auto st = t->to<IR::Type_Struct>()) {
-            for (auto f : st->fields) {
-                auto ft = map->typeMap->getType(f, true);
-                if (auto ht = isHeaderWithStruct(map->typeMap, ft)) {
-                    map->createReplacement(ht);
-                }
-            }
-        }
     }
     return false;
 }
@@ -213,92 +180,4 @@
     return control;
 }
 
-/////////////////////////////////
-
-const IR::Node* ReplaceHeaders::preorder(IR::P4Program* program) {
-    if (replacementMap->empty()) {
-        // nothing to do
-        prune();
-    }
-    return program;
-}
-
-const IR::Node* ReplaceHeaders::postorder(IR::Type_Header* type) {
-    auto canon = replacementMap->typeMap->getTypeType(getOriginal(), true);
-    auto repl = replacementMap->getReplacement(canon);
-    if (repl != nullptr)
-        return repl->replacementType;
-    return type;
-}
-
-const IR::Node* ReplaceHeaders::postorder(IR::Member* expression) {
-    // Find out if this applies to one of the parameters that are being replaced.
-    if (getParent<IR::Member>() != nullptr)
-        // We only want to process the outermost Member
-        return expression;
-
-    // this is a reference to whole header str.hdr
-    if (expression->expr->is<IR::PathExpression>())
-        return expression;
-
-    const IR::Expression* e = expression;
-    cstring prefix = "";
-    // param structs have been flattend, but we can have param.header.struct.field
-    while (auto mem = e->to<IR::Member>()) {
-        if (mem->expr->is<IR::PathExpression>()) break;
-        e = mem->expr;
-        prefix = cstring(".") + mem->member + prefix;
-    }
-    auto repl = ::get(toReplace, e->toString());
-    if (repl == nullptr)
-        return expression;
-    auto newFieldName = ::get(repl->fieldNameRemap, prefix);
-    const IR::Expression* result;
-    BUG_CHECK(!newFieldName.isNullOrEmpty(), "Cannot find replacement for %s",
-              prefix);
-    result = new IR::Member(e, newFieldName);
-    LOG3("Replacing " << expression << " with " << result);
-    return result;
-}
-
-const IR::Node* ReplaceHeaders::preorder(IR::P4Parser* parser) {
-    for (auto p : parser->getApplyParameters()->parameters) {
-        auto pt = replacementMap->typeMap->getType(p, true);
-        if (auto st = pt->to<IR::Type_Struct>()) {
-            for (auto f : st->fields) {
-                auto ftype = replacementMap->typeMap->getType(f, true);
-                if (ftype->is<IR::Type_Header>()) {
-                    auto repl = replacementMap->getReplacement(ftype);
-                    if (repl != nullptr) {
-                        toReplace.emplace(p->name + "." + f->name, repl);
-                        LOG3("Replacing " << dbp(f) << " in parameter "
-                             << dbp(p) << " of " << dbp(parser));
-                    }
-                }
-            }
-        }
-    }
-    return parser;
-}
-
-const IR::Node* ReplaceHeaders::preorder(IR::P4Control* control) {
-    for (auto p : control->getApplyParameters()->parameters) {
-        auto pt = replacementMap->typeMap->getType(p, true);
-        if (auto st = pt->to<IR::Type_Struct>()) {
-            for (auto f : st->fields) {
-                auto ftype = replacementMap->typeMap->getType(f, true);
-                if (ftype->is<IR::Type_Header>()) {
-                    auto repl = replacementMap->getReplacement(ftype);
-                    if (repl != nullptr) {
-                        toReplace.emplace(p->name + "." + f->name, repl);
-                        LOG3("Replacing " << dbp(f) << " in parameter"
-                             << dbp(p) << " of " << dbp(control));
-                    }
-                }
-            }
-        }
-    }
-    return control;
-}
-
 }  // namespace P4