--- conflicted
+++ resolved
@@ -225,11 +225,7 @@
     Constant operator-(const Constant &c) const;
 #end
     toString { return Util::toString(&value); }
-<<<<<<< HEAD
-    visit_children{ v.visit(type); }
-=======
     visit_children { v.visit(type, "type"); }
->>>>>>> 7a0f832c
 }
 
 class BoolLiteral : Expression, CompileTimeValue {
